--- conflicted
+++ resolved
@@ -1,11 +1,8 @@
 using HTTP
 using JSON
-<<<<<<< HEAD
 using CSV
 import ScientificTypes: Continuous, Count, Textual, Multiclass, coerce
-=======
 using Markdown
->>>>>>> 25263842
 
 const API_URL = "https://www.openml.org/api/v1/json"
 
